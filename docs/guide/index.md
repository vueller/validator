--- conflicted
+++ resolved
@@ -24,7 +24,6 @@
 - **Async Support**: Built-in support for asynchronous validation (API calls, etc.)
 - **Rule Composition**: Combine multiple rules for complex validation scenarios
 
-<<<<<<< HEAD
 ### 🌍 Internationalization
 - **Multi-language Support**: Built-in i18n system with locale switching
 - **Custom Messages**: Override default messages with your own
@@ -38,25 +37,6 @@
 2. **Validate Data**: Pass your form data to the validator
 3. **Handle Results**: React to validation results and display errors
 4. **Scope Management**: Use scopes to manage multiple forms independently
-=======
-### 🌍 **Real-time i18n Localization**
-Change languages instantly without page reloads:
-
-```javascript
-validator.setLocale('pt-BR') // All error messages update automatically
-```
-
-## Comparison with Other Libraries
-
-| Feature | @vueller/validator | VeeValidate | Vuelidate |
-|---------|-------------------|-------------|-----------|
-| Auto-validation | ✅ Zero config | ❌ Manual setup | ❌ Manual setup |
-| Vue 3 Composition API | ✅ Native | ✅ Supported | ✅ Supported |
-| Real-time Localization | ✅ Built-in | ✅ Built-in | ❌ External plugin |
-| CSS classes | ✅ Automatic | ❌ Manual | ❌ Manual |
-| Bundle size | ✅ Small | ⚠️ Medium | ✅ Small |
-| TypeScript | ✅ Full support | ✅ Full support | ✅ Full support |
->>>>>>> 151b1cc1
 
 ```javascript
 // 1. Create validator and define rules
@@ -93,6 +73,27 @@
     J --> L[Error Details]
 ```
 
+## Comparison with Other Libraries
+
+| Feature | @vueller/validator | VeeValidate | Vuelidate |
+|---------|-------------------|-------------|-----------|
+| Auto-validation | ✅ Zero config | ❌ Manual setup | ❌ Manual setup |
+| Vue 3 Composition API | ✅ Native | ✅ Supported | ✅ Supported |
+| Real-time Localization | ✅ Built-in | ✅ Built-in | ❌ External plugin |
+| CSS classes | ✅ Automatic | ❌ Manual | ❌ Manual |
+| Bundle size | ✅ Small | ⚠️ Medium | ✅ Small |
+| TypeScript | ✅ Full support | ✅ Full support | ✅ Full support |
+
+## Philosophy
+
+@vueller/validator follows these core principles:
+
+### **Convention over Configuration**
+```vue
+<!-- This just works - no configuration needed -->
+<input v-rules="{ required: true, email: true }" name="email" />
+```
+
 ## Getting Started
 
 Ready to start validating? Head over to the [Installation Guide](./installation.md) to get Universal Validator set up in your project.
